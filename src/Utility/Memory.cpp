/*
 * This file is part of QBDI.
 *
 * Copyright 2017 Quarkslab
 *
 * Licensed under the Apache License, Version 2.0 (the "License");
 * you may not use this file except in compliance with the License.
 * You may obtain a copy of the License at
 *
 *     http://www.apache.org/licenses/LICENSE-2.0
 *
 * Unless required by applicable law or agreed to in writing, software
 * distributed under the License is distributed on an "AS IS" BASIS,
 * WITHOUT WARRANTIES OR CONDITIONS OF ANY KIND, either express or implied.
 * See the License for the specific language governing permissions and
 * limitations under the License.
 */
#include "llvm/Support/Process.h"

#include "Utility/LogSys.h"
#include "Memory.h"

#define FRAME_LENGTH       16


namespace QBDI {

<<<<<<< HEAD
#if defined(QBDI_OS_LINUX) || defined(QBDI_OS_ANDROID)
std::vector<MemoryMap> getCurrentProcessMaps() {
    return getRemoteProcessMaps(getpid());
}

std::vector<MemoryMap> getRemoteProcessMaps(QBDI::rword pid) {
    static int BUFFER_SIZE = 256;
    char* line = new char[BUFFER_SIZE];
    FILE* mapfile = nullptr;
    std::vector<MemoryMap> maps;

    snprintf(line, BUFFER_SIZE, "/proc/%llu/maps", (unsigned long long) pid);
    mapfile = fopen(line, "r");
    LogDebug("getRemoteProcessMaps", "Querying memory maps from %s", line);
    RequireAction("getRemoteProcessMaps", mapfile != nullptr, delete[] line; return maps);

    // Process a memory map line in the form of
    // 00400000-0063c000 r-xp 00000000 fe:01 675628    /usr/bin/vim
    while((line = fgets(line, BUFFER_SIZE, mapfile)) != nullptr) {
        char* ptr = nullptr;
        MemoryMap m;

        // Remove \n
        if((ptr = strchr(line, '\n')) != nullptr) {
            *ptr = '\0';
        }
        ptr = line;
        LogDebug("getRemoteProcessMaps", "Parsing line: %s", line);

        // Read range
        m.range.start = strtoul(ptr, &ptr, 16);
        ptr++; // '-'
        m.range.end = strtoul(ptr, &ptr, 16);

        // skip the spaces
        while(isspace(*ptr)) ptr++;

        // Read the permission
        m.permission = QBDI::PF_NONE;
        if(*ptr == 'r') m.permission |= QBDI::PF_READ;
        ptr++;
        if(*ptr == 'w') m.permission |= QBDI::PF_WRITE;
        ptr++;
        if(*ptr == 'x') m.permission |= QBDI::PF_EXEC;
        ptr++;
        ptr++; // skip the protected

        // skip the spaces
        while(isspace(*ptr)) ptr++;

        // Discard the file offset
        strtoul(ptr, &ptr, 16);

        // skip the spaces
        while(isspace(*ptr)) ptr++;

        // Discard the device id
        strtoul(ptr, &ptr, 16);
        ptr++; // ':'
        strtoul(ptr, &ptr, 16);

        // skip the spaces
        while(isspace(*ptr)) ptr++;

        // Discard the inode
        strtoul(ptr, &ptr, 10);

        // skip the spaces
        while(isspace(*ptr)) ptr++;

        // Get the file name
        if((ptr = strrchr(ptr, '/')) != nullptr) {
            m.name = std::string(ptr + 1);
        }
        else {
            m.name = std::string("");
        }

        LogCallback(LogPriority::DEBUG, "getRemoteProcessMaps", [&] (FILE *out) -> void {
            fprintf(out, "Read new map [%" PRIRWORD ", %" PRIRWORD "] %s ", m.range.start, m.range.end, m.name.c_str());
            if(m.permission & QBDI::PF_READ)  fprintf(out, "r");
            if(m.permission & QBDI::PF_WRITE) fprintf(out, "w");
            if(m.permission & QBDI::PF_EXEC)  fprintf(out, "x");
        });
        maps.push_back(m);
    }
    fclose(mapfile);
    delete[] line;
    return maps;
}

#elif defined(QBDI_OS_DARWIN)
#ifdef QBDI_BITS_64
#define STRUCT_HEADER mach_header_64
#define STRUCT_SEG segment_command_64
#define MAGIC_HEADER MH_MAGIC_64
#define MAGIC_SEG LC_SEGMENT_64
#else
#define STRUCT_HEADER mach_header
#define STRUCT_SEG segment_command
#define MAGIC_HEADER MH_MAGIC
#define MAGIC_SEG LC_SEGMENT
#endif

mach_vm_address_t getDyldAllImageInfoAddr(task_t task, mach_vm_size_t* all_image_info_size) {
    task_dyld_info_data_t dyld_info;
    mach_msg_type_number_t count = TASK_DYLD_INFO_COUNT;
    kern_return_t kr = task_info(task, TASK_DYLD_INFO,
                                 reinterpret_cast<task_info_t>(&dyld_info),
                                 &count);
    if (kr != KERN_SUCCESS) {
        return 0;
    }
    if (all_image_info_size) {
        *all_image_info_size = dyld_info.all_image_info_size;
    }
    return dyld_info.all_image_info_addr;
}


bool getDyldAllImageInfo(task_t task, struct dyld_all_image_infos* all_image_infos) {
    if (!all_image_infos) {
        return false;
    }
    mach_vm_size_t all_image_info_size;
    mach_vm_address_t all_image_info_addr = getDyldAllImageInfoAddr(task, &all_image_info_size);
    vm_size_t size = sizeof(struct dyld_all_image_infos);
    memset(all_image_infos, 0, size);
    kern_return_t kr = vm_read_overwrite(task, all_image_info_addr, size, (vm_address_t) all_image_infos, &size);
    if (kr != KERN_SUCCESS) {
        return false;
    }
    return true;
}


struct dyld_image_info *getImageInfo(task_t task, struct dyld_all_image_infos& all_image_infos, uint32_t i) {
    vm_size_t size = sizeof(struct dyld_image_info);
    struct dyld_image_info* image_info = (struct dyld_image_info*) calloc(1, size);
    // If are asking for more than image count, let's return dyld
    if (all_image_infos.infoArrayCount <= i) {
        image_info->imageLoadAddress = all_image_infos.dyldImageLoadAddress;
        if (all_image_infos.version >= 15) {
            image_info->imageFilePath = all_image_infos.dyldPath;
        }
        image_info->imageFileModDate = -1;
    } else {
        kern_return_t kr = vm_read_overwrite(task, (vm_address_t) &(all_image_infos.infoArray[i]), size, (vm_address_t) image_info, &size);
        if (kr != KERN_SUCCESS) {
            return NULL;
        }
    }
    return image_info;
}


struct STRUCT_HEADER *getImageHeader(task_t task, const struct dyld_image_info* image_info) {
    struct STRUCT_HEADER mh;
    vm_size_t size = sizeof(struct STRUCT_HEADER);
    // read macho header first bytes
    kern_return_t kr = vm_read_overwrite(task, (vm_address_t)image_info->imageLoadAddress, size, (vm_address_t) &mh, &size);
    if ((kr != KERN_SUCCESS) || (mh.magic != MAGIC_HEADER)) {
        return NULL;
    }
    // read whole macho header
    size = mh.sizeofcmds + sizeof(struct STRUCT_HEADER);
    struct STRUCT_HEADER* header = (struct STRUCT_HEADER*) malloc(size);
    kr = vm_read_overwrite(task, (vm_address_t)image_info->imageLoadAddress, size, (vm_address_t) header, &size);
    if (kr != KERN_SUCCESS) {
        free(header);
        return NULL;
    }
    return header;
}


char *getImagePath(task_t task, const struct dyld_image_info* image_info) {
    if (image_info->imageFilePath == nullptr) {
        // see getImageInfo
        if (image_info->imageFileModDate == -1) {
            return strdup("/usr/lib/dyld");
        }
        return NULL;
    }
    vm_size_t size = PATH_MAX;
    char* imagePath = (char*) malloc(size);
    kern_return_t kr = vm_read_overwrite(task, (vm_address_t)image_info->imageFilePath, size, (vm_address_t) imagePath, &size);
    if (kr != KERN_SUCCESS) {
        free(imagePath);
        return NULL;
    }
    char *ret = strdup(imagePath);
    free(imagePath);
    return ret;
}


uintptr_t getImageSlideWithHeader(const struct dyld_image_info* image_info, const struct STRUCT_HEADER* mh) {
    struct load_command        *lc = NULL;
    struct STRUCT_SEG          *seg = NULL;

    for (   lc = (struct load_command *)((uintptr_t)mh + sizeof(struct STRUCT_HEADER));
            (uintptr_t)lc < (uintptr_t)mh + (uintptr_t)mh->sizeofcmds;
            lc = (struct load_command *)((uintptr_t)lc + (uintptr_t)lc->cmdsize)   ) {
        if (lc->cmd == MAGIC_SEG) {
            seg = (struct STRUCT_SEG *)lc;
            if ( strcmp(seg->segname, "__TEXT") == 0 )
                return (char*)(image_info->imageLoadAddress) - (char*)(seg->vmaddr);
        }
    }
    return 0;
}


std::vector<MemoryMap> getCurrentProcessMaps() {
    return getRemoteProcessMaps(getpid());
}

std::vector<MemoryMap> getRemoteProcessMaps(QBDI::rword pid) {
    uint32_t                    icnt = 0;
    struct STRUCT_HEADER       *mh = NULL;
    char                       *path = NULL;
    char                       *name = NULL;
    uintptr_t                   slide = 0;
    struct load_command        *lc = NULL;
    struct STRUCT_SEG          *seg = NULL;


    std::vector<MemoryMap> memMaps;
    std::vector<MemoryMap> modMaps;
    std::vector<MemoryMap> omaps;

    vm_region_submap_short_info_data_64_t basic_info;
    vm_address_t addr = 0, next = addr;
    vm_size_t size = 0;
    mach_msg_type_number_t count = VM_REGION_SUBMAP_SHORT_INFO_COUNT_64;
    uint32_t depth = 1;
    task_t task = 0;
    kern_return_t kr;

    kr = task_for_pid(mach_task_self(), pid, &task);
    RequireAction("getRemoteProcessMaps", kr == KERN_SUCCESS, return memMaps);

    // Create a memory map
    while(1) {
        MemoryMap m;

        kr = vm_region_recurse_64(task, &next, &size, &depth, (vm_region_recurse_info_t) &basic_info, &count);
        if (kr != KERN_SUCCESS) {
            break;
        }

        if(basic_info.is_submap) {
            depth++;
            continue;
        }

        addr = next;
        next += size;

        // add a new memory map
        m.range.start = (rword) addr;
        m.range.end = (rword) next;
        m.name = "";
        m.permission = static_cast<Permission>(basic_info.protection);
        memMaps.push_back(m);
    }

    // Create a map of loaded images segments
    struct dyld_all_image_infos all_image_infos;
    bool res = getDyldAllImageInfo(task, &all_image_infos);
    // add +1 in order to include dyld (see getImageInfo)
    icnt = res ? all_image_infos.infoArrayCount + 1 : 0;

    for (uint32_t i = 0; i < icnt; i++) {
        struct dyld_image_info* image_info = getImageInfo(task, all_image_infos, i);
        if (image_info) {
            mh = getImageHeader(task, image_info);
            if (mh) {
                path = getImagePath(task, image_info);
                if (path) {
                    slide = getImageSlideWithHeader(image_info, mh);

                    // dirty basename, but thead safe
                    name = strrchr(path, '/');
                    if (name++) {
                        // Scan all segments
                        for (   lc = (struct load_command *)((uintptr_t)mh + sizeof(struct STRUCT_HEADER));
                                (uintptr_t)lc < (uintptr_t)mh + (uintptr_t)mh->sizeofcmds;
                                lc = (struct load_command *)((uintptr_t)lc + (uintptr_t)lc->cmdsize)   ) {
                            if (lc->cmd == MAGIC_SEG) {
                                seg = (struct STRUCT_SEG *)lc;
                                // Skip __ZERO segment
                                if (!seg->fileoff && !seg->filesize) {
                                    continue;
                                }

                                // Create a map entry
                                MemoryMap m;
                                m.range.start = seg->vmaddr + slide;
                                m.range.end = m.range.start + seg->vmsize;
                                m.name = std::string(name);

                                modMaps.push_back(m);
                            }
                        }
                    }
                    free(path);
                }
                free(mh);
            }
            free(image_info);
        }
    }

    // Merge our two maps into a consitent view of the memory
    std::set<rword> inserted;
    for (const MemoryMap& mem: memMaps) {
        // create a range set of current memory range
        RangeSet<rword> rs;
        rs.add(mem.range);

        // try to map modules to current memory range
        for (const MemoryMap& mod: modMaps) {
            if (mem.range.overlaps(mod.range)) {
                // skip if already inserted (due to previous overlap)
                if (inserted.count(mod.range.start))
                    continue;
                // add new entry in map
                MemoryMap m;
                m.range = mod.range;
                m.permission = mem.permission;
                // do not add name to the shared __LINKEDIT
                if (m.permission == PF_READ && !(mod.range == mem.range)) {
                    m.name = "";
                } else {
                    m.name = mod.name;
                }
                omaps.push_back(m);
                // mark range as inserted
                inserted.insert(m.range.start);
                // remove module range from memory range
                rs.remove(mod.range);
            }
        }
        // add unmatched ranges in memory map
        for (const Range<rword>& r: rs.getRanges()) {
            MemoryMap m;
            m.range = r;
            m.name = "";
            m.permission = mem.permission;
            omaps.push_back(m);
        }
    }
    // sort the probably unordered map
    std::sort(omaps.begin(), omaps.end(),
            [](const MemoryMap& a, const MemoryMap& b) -> bool {
                return a.range.start < b.range.start;
            });

    return omaps;
}

#elif defined(QBDI_OS_WIN)

#define PROT_ISREAD(PROT)   ((PROT) & 0xEE)
#define PROT_ISWRITE(PROT)  ((PROT) & 0xCC)
#define PROT_ISEXEC(PROT)   ((PROT) & 0xF0)

std::vector<MemoryMap> getCurrentProcessMaps() {
    return getRemoteProcessMaps(GetCurrentProcessId());
}

std::vector<MemoryMap> getRemoteProcessMaps(QBDI::rword pid) {
    std::vector<MemoryMap> maps;
    MEMORY_BASIC_INFORMATION info;
    HMODULE mod;
    rword addr = 0;
    rword next = addr;
    SIZE_T size = 0;
    TCHAR path[MAX_PATH];

    HANDLE self = OpenProcess(PROCESS_QUERY_INFORMATION |
                              PROCESS_VM_OPERATION |
                              PROCESS_VM_READ,
                              FALSE,
                              pid);
    if (self == NULL) {
        return maps;
    }

    while (VirtualQueryEx(self, (LPVOID) next, &info, sizeof(info)) != 0) {
        // extract page info
        addr = (rword) info.BaseAddress;
        size = info.RegionSize;
        next = addr + size;

        // skip reserved / free pages
        if (info.State != MEM_COMMIT) {
            continue;
        }

        // create new memory map entry
        MemoryMap m;
        m.range.start = addr;
        m.range.end = next;
        m.permission = QBDI::PF_NONE;
        m.permission |= PROT_ISREAD(info.Protect) ? QBDI::PF_READ : QBDI::PF_NONE;
        m.permission |= PROT_ISWRITE(info.Protect) ? QBDI::PF_WRITE : QBDI::PF_NONE;
        m.permission |= PROT_ISEXEC(info.Protect) ? QBDI::PF_EXEC : QBDI::PF_NONE;

        // try to get current module name
        // TODO: this is inefficient, but it was easy to implement ():)
        DWORD ret = 0;
        if (info.Type == MEM_IMAGE) {
            ret = GetModuleHandleEx(GET_MODULE_HANDLE_EX_FLAG_FROM_ADDRESS, (LPCTSTR) addr, &mod);
        }
        if (ret != 0 && mod != NULL) {
            ret = GetModuleBaseName(self, mod, path, _countof(path));
            FreeLibrary(mod);
        }
        if (ret != 0) {
#ifdef UNICODE
            std::wstring wstr(path);
            std::wstring_convert<std::codecvt_utf8<wchar_t>> conv;
            m.name = conv.to_bytes(wstr);
#else
            m.name = std::string(path);
#endif
        } else {
            // fallback to empty name
            m.name = "";
        }
        maps.push_back(m);
    }
    CloseHandle(self);
    return maps;
}

#endif

struct C_MemoryMap** convert_MemoryMap_to_C(std::vector<MemoryMap> map, size_t* size) {
    struct C_MemoryMap** res = (struct C_MemoryMap**) malloc(map.size() * sizeof(struct C_MemoryMap*));
    RequireAction("convert_MemoryMap_to_C", res != NULL, abort());    

    memset(res, 0, map.size()* sizeof(struct C_MemoryMap*));
    int i = 0;
    
    for (auto m : map) {
        res[i] = (struct C_MemoryMap*) malloc(map.size()* sizeof(struct C_MemoryMap));
        RequireAction("convert_MemoryMap_to_C", res[i] != NULL, abort());
        res[i]->start = m.range.start;
        res[i]->end = m.range.end;
        res[i]->permission = m.permission;
        res[i]->name = strdup(m.name.c_str());
        i++;
    }
    *size = map.size();
    return res;
}

struct C_MemoryMap** qbdi_getRemoteProcessMaps(rword pid, size_t* size) {
    return convert_MemoryMap_to_C(getRemoteProcessMaps(pid), size);
}

struct C_MemoryMap** qbdi_getCurrentProcessMaps(size_t* size){
    return convert_MemoryMap_to_C(getCurrentProcessMaps(), size);
}

=======
>>>>>>> e46b1554
std::vector<std::string> getModuleNames() {
    std::vector<std::string> modules;

    for(const MemoryMap& m : getCurrentProcessMaps()) {
        if(m.name[0] != '\0') {
            bool exist = false;

            for(const std::string& s : modules) {
                if(s == m.name) {
                    exist = true;
                }
            }

            if(!exist) {
                modules.push_back(m.name);
            }
        }
    }

    return modules;
}

char** qbdi_getModuleNames(size_t* size) {
    std::vector<std::string> modules = getModuleNames();
    *size = modules.size();
    if(*size == 0) {
        return NULL;
    }
    char** names = (char**) malloc(modules.size() * sizeof(char**));
    for(size_t i = 0; i < modules.size(); i++) {
        names[i] = (char*) malloc((modules[i].length() + 1) * sizeof(char));
        strncpy(names[i], modules[i].c_str(), modules[i].length() + 1);
    }
    return names;
}

MemoryMap* qbdi_getRemoteProcessMaps(rword pid, size_t* size) {
    std::vector<MemoryMap> vmaps = getRemoteProcessMaps(pid);
    *size = vmaps.size();
    if(*size == 0) {
        return NULL;
    }
    MemoryMap* amaps = (MemoryMap*) malloc(vmaps.size() * sizeof(MemoryMap));
    for(size_t i = 0; i < vmaps.size(); i++) {
        amaps[i] = vmaps[i];
    }
    return amaps;
}

bool qbdi_allocateVirtualStack(GPRState *ctx, uint32_t stackSize, uint8_t **stack) {
    (*stack) = (uint8_t*) alignedAlloc(stackSize, 16);
    if(*stack == nullptr) {
        return false;
    }

    QBDI_GPR_SET(ctx, REG_SP, (QBDI::rword) (*stack) + stackSize);
    QBDI_GPR_SET(ctx, REG_BP, QBDI_GPR_GET(ctx, REG_SP));

    return true;
}

void qbdi_simulateCallA(GPRState *ctx, rword returnAddress, uint32_t argNum, const rword* args) {
    uint32_t i = 0;
    uint32_t argsoff = 0;
    uint32_t limit = FRAME_LENGTH;

    // Allocate arguments frame
    QBDI_GPR_SET(ctx, REG_SP, QBDI_GPR_GET(ctx, REG_SP) - FRAME_LENGTH * sizeof(rword));

    // Handle the return address
#if defined(QBDI_ARCH_X86_64) || defined(QBDI_ARCH_X86)
    QBDI_GPR_SET(ctx, REG_SP, QBDI_GPR_GET(ctx, REG_SP) - sizeof(rword));
    *(rword*)(QBDI_GPR_GET(ctx, REG_SP)) = returnAddress;
    argsoff++;
#elif defined(QBDI_ARCH_ARM)
    ctx->lr = returnAddress;
#endif

#define UNSTACK_ARG(REG) if (i < argNum) { ctx->REG = args[i++]; }
#if defined(QBDI_ARCH_X86_64)
 #if defined(QBDI_OS_WIN)
    // Shadow space
    argsoff += 4;
    // Register args
    UNSTACK_ARG(rcx);
    UNSTACK_ARG(rdx);
    UNSTACK_ARG(r8);
    UNSTACK_ARG(r9);
 #else
    // Register args
    UNSTACK_ARG(rdi);
    UNSTACK_ARG(rsi);
    UNSTACK_ARG(rdx);
    UNSTACK_ARG(rcx);
    UNSTACK_ARG(r8);
    UNSTACK_ARG(r9);
 #endif // OS
#elif defined(QBDI_ARCH_X86)
    // no register used
#elif defined(QBDI_ARCH_ARM)
    UNSTACK_ARG(r0);
    UNSTACK_ARG(r1);
    UNSTACK_ARG(r2);
    UNSTACK_ARG(r3);
#endif // ARCH
#undef UNSTACK_ARG
    limit -= argsoff;

    // Push remaining args on the stack
    rword* frame = (rword*) QBDI_GPR_GET(ctx, REG_SP);
    for (uint32_t j = 0; (i + j) < argNum && j < limit; j++) {
        frame[argsoff + j] = args[i + j];
    }
}

void qbdi_simulateCallV(GPRState *ctx, rword returnAddress, uint32_t argNum, va_list ap) {
    rword* args = new rword[argNum];
    for(uint32_t i = 0; i < argNum; i++) {
        args[i] = va_arg(ap, rword);
    }
    qbdi_simulateCallA(ctx, returnAddress, argNum, args);
    delete[] args;
}

void qbdi_simulateCall(GPRState *ctx, rword returnAddress, uint32_t argNum, ...) {
    va_list  ap;
    // Handle the arguments
    va_start(ap, argNum);
    qbdi_simulateCallV(ctx, returnAddress, argNum, ap);
    va_end(ap);
}

void* qbdi_alignedAlloc(size_t size, size_t align) {
    void* allocated = nullptr;
    // Alignment needs to be a power of 2
    if ((align == 0) || ((align & (align - 1)) != 0)) {
        return nullptr;
    }
#if defined(QBDI_OS_LINUX) || defined(QBDI_OS_ANDROID) || defined(QBDI_OS_DARWIN)
    int ret = posix_memalign(&allocated, align, size);
    if (ret != 0) {
        return nullptr;
    }
#elif defined(QBDI_OS_WIN)
    allocated = _aligned_malloc(size, align);
#endif
    return allocated;
}

void qbdi_alignedFree(void* ptr) {
#if defined(QBDI_OS_LINUX) || defined(QBDI_OS_ANDROID) || defined(QBDI_OS_DARWIN)
    free(ptr);
#elif defined(QBDI_OS_WIN)
    _aligned_free(ptr);
#endif
}

void qbdi_freeMemoryMapArray(MemoryMap* arr, size_t size) {
    for(size_t i = 0; i < size; i++) {
        if(arr[i].name) {
            free(arr[i].name);
        }
    }
    free(arr);
}

}<|MERGE_RESOLUTION|>--- conflicted
+++ resolved
@@ -25,478 +25,6 @@
 
 namespace QBDI {
 
-<<<<<<< HEAD
-#if defined(QBDI_OS_LINUX) || defined(QBDI_OS_ANDROID)
-std::vector<MemoryMap> getCurrentProcessMaps() {
-    return getRemoteProcessMaps(getpid());
-}
-
-std::vector<MemoryMap> getRemoteProcessMaps(QBDI::rword pid) {
-    static int BUFFER_SIZE = 256;
-    char* line = new char[BUFFER_SIZE];
-    FILE* mapfile = nullptr;
-    std::vector<MemoryMap> maps;
-
-    snprintf(line, BUFFER_SIZE, "/proc/%llu/maps", (unsigned long long) pid);
-    mapfile = fopen(line, "r");
-    LogDebug("getRemoteProcessMaps", "Querying memory maps from %s", line);
-    RequireAction("getRemoteProcessMaps", mapfile != nullptr, delete[] line; return maps);
-
-    // Process a memory map line in the form of
-    // 00400000-0063c000 r-xp 00000000 fe:01 675628    /usr/bin/vim
-    while((line = fgets(line, BUFFER_SIZE, mapfile)) != nullptr) {
-        char* ptr = nullptr;
-        MemoryMap m;
-
-        // Remove \n
-        if((ptr = strchr(line, '\n')) != nullptr) {
-            *ptr = '\0';
-        }
-        ptr = line;
-        LogDebug("getRemoteProcessMaps", "Parsing line: %s", line);
-
-        // Read range
-        m.range.start = strtoul(ptr, &ptr, 16);
-        ptr++; // '-'
-        m.range.end = strtoul(ptr, &ptr, 16);
-
-        // skip the spaces
-        while(isspace(*ptr)) ptr++;
-
-        // Read the permission
-        m.permission = QBDI::PF_NONE;
-        if(*ptr == 'r') m.permission |= QBDI::PF_READ;
-        ptr++;
-        if(*ptr == 'w') m.permission |= QBDI::PF_WRITE;
-        ptr++;
-        if(*ptr == 'x') m.permission |= QBDI::PF_EXEC;
-        ptr++;
-        ptr++; // skip the protected
-
-        // skip the spaces
-        while(isspace(*ptr)) ptr++;
-
-        // Discard the file offset
-        strtoul(ptr, &ptr, 16);
-
-        // skip the spaces
-        while(isspace(*ptr)) ptr++;
-
-        // Discard the device id
-        strtoul(ptr, &ptr, 16);
-        ptr++; // ':'
-        strtoul(ptr, &ptr, 16);
-
-        // skip the spaces
-        while(isspace(*ptr)) ptr++;
-
-        // Discard the inode
-        strtoul(ptr, &ptr, 10);
-
-        // skip the spaces
-        while(isspace(*ptr)) ptr++;
-
-        // Get the file name
-        if((ptr = strrchr(ptr, '/')) != nullptr) {
-            m.name = std::string(ptr + 1);
-        }
-        else {
-            m.name = std::string("");
-        }
-
-        LogCallback(LogPriority::DEBUG, "getRemoteProcessMaps", [&] (FILE *out) -> void {
-            fprintf(out, "Read new map [%" PRIRWORD ", %" PRIRWORD "] %s ", m.range.start, m.range.end, m.name.c_str());
-            if(m.permission & QBDI::PF_READ)  fprintf(out, "r");
-            if(m.permission & QBDI::PF_WRITE) fprintf(out, "w");
-            if(m.permission & QBDI::PF_EXEC)  fprintf(out, "x");
-        });
-        maps.push_back(m);
-    }
-    fclose(mapfile);
-    delete[] line;
-    return maps;
-}
-
-#elif defined(QBDI_OS_DARWIN)
-#ifdef QBDI_BITS_64
-#define STRUCT_HEADER mach_header_64
-#define STRUCT_SEG segment_command_64
-#define MAGIC_HEADER MH_MAGIC_64
-#define MAGIC_SEG LC_SEGMENT_64
-#else
-#define STRUCT_HEADER mach_header
-#define STRUCT_SEG segment_command
-#define MAGIC_HEADER MH_MAGIC
-#define MAGIC_SEG LC_SEGMENT
-#endif
-
-mach_vm_address_t getDyldAllImageInfoAddr(task_t task, mach_vm_size_t* all_image_info_size) {
-    task_dyld_info_data_t dyld_info;
-    mach_msg_type_number_t count = TASK_DYLD_INFO_COUNT;
-    kern_return_t kr = task_info(task, TASK_DYLD_INFO,
-                                 reinterpret_cast<task_info_t>(&dyld_info),
-                                 &count);
-    if (kr != KERN_SUCCESS) {
-        return 0;
-    }
-    if (all_image_info_size) {
-        *all_image_info_size = dyld_info.all_image_info_size;
-    }
-    return dyld_info.all_image_info_addr;
-}
-
-
-bool getDyldAllImageInfo(task_t task, struct dyld_all_image_infos* all_image_infos) {
-    if (!all_image_infos) {
-        return false;
-    }
-    mach_vm_size_t all_image_info_size;
-    mach_vm_address_t all_image_info_addr = getDyldAllImageInfoAddr(task, &all_image_info_size);
-    vm_size_t size = sizeof(struct dyld_all_image_infos);
-    memset(all_image_infos, 0, size);
-    kern_return_t kr = vm_read_overwrite(task, all_image_info_addr, size, (vm_address_t) all_image_infos, &size);
-    if (kr != KERN_SUCCESS) {
-        return false;
-    }
-    return true;
-}
-
-
-struct dyld_image_info *getImageInfo(task_t task, struct dyld_all_image_infos& all_image_infos, uint32_t i) {
-    vm_size_t size = sizeof(struct dyld_image_info);
-    struct dyld_image_info* image_info = (struct dyld_image_info*) calloc(1, size);
-    // If are asking for more than image count, let's return dyld
-    if (all_image_infos.infoArrayCount <= i) {
-        image_info->imageLoadAddress = all_image_infos.dyldImageLoadAddress;
-        if (all_image_infos.version >= 15) {
-            image_info->imageFilePath = all_image_infos.dyldPath;
-        }
-        image_info->imageFileModDate = -1;
-    } else {
-        kern_return_t kr = vm_read_overwrite(task, (vm_address_t) &(all_image_infos.infoArray[i]), size, (vm_address_t) image_info, &size);
-        if (kr != KERN_SUCCESS) {
-            return NULL;
-        }
-    }
-    return image_info;
-}
-
-
-struct STRUCT_HEADER *getImageHeader(task_t task, const struct dyld_image_info* image_info) {
-    struct STRUCT_HEADER mh;
-    vm_size_t size = sizeof(struct STRUCT_HEADER);
-    // read macho header first bytes
-    kern_return_t kr = vm_read_overwrite(task, (vm_address_t)image_info->imageLoadAddress, size, (vm_address_t) &mh, &size);
-    if ((kr != KERN_SUCCESS) || (mh.magic != MAGIC_HEADER)) {
-        return NULL;
-    }
-    // read whole macho header
-    size = mh.sizeofcmds + sizeof(struct STRUCT_HEADER);
-    struct STRUCT_HEADER* header = (struct STRUCT_HEADER*) malloc(size);
-    kr = vm_read_overwrite(task, (vm_address_t)image_info->imageLoadAddress, size, (vm_address_t) header, &size);
-    if (kr != KERN_SUCCESS) {
-        free(header);
-        return NULL;
-    }
-    return header;
-}
-
-
-char *getImagePath(task_t task, const struct dyld_image_info* image_info) {
-    if (image_info->imageFilePath == nullptr) {
-        // see getImageInfo
-        if (image_info->imageFileModDate == -1) {
-            return strdup("/usr/lib/dyld");
-        }
-        return NULL;
-    }
-    vm_size_t size = PATH_MAX;
-    char* imagePath = (char*) malloc(size);
-    kern_return_t kr = vm_read_overwrite(task, (vm_address_t)image_info->imageFilePath, size, (vm_address_t) imagePath, &size);
-    if (kr != KERN_SUCCESS) {
-        free(imagePath);
-        return NULL;
-    }
-    char *ret = strdup(imagePath);
-    free(imagePath);
-    return ret;
-}
-
-
-uintptr_t getImageSlideWithHeader(const struct dyld_image_info* image_info, const struct STRUCT_HEADER* mh) {
-    struct load_command        *lc = NULL;
-    struct STRUCT_SEG          *seg = NULL;
-
-    for (   lc = (struct load_command *)((uintptr_t)mh + sizeof(struct STRUCT_HEADER));
-            (uintptr_t)lc < (uintptr_t)mh + (uintptr_t)mh->sizeofcmds;
-            lc = (struct load_command *)((uintptr_t)lc + (uintptr_t)lc->cmdsize)   ) {
-        if (lc->cmd == MAGIC_SEG) {
-            seg = (struct STRUCT_SEG *)lc;
-            if ( strcmp(seg->segname, "__TEXT") == 0 )
-                return (char*)(image_info->imageLoadAddress) - (char*)(seg->vmaddr);
-        }
-    }
-    return 0;
-}
-
-
-std::vector<MemoryMap> getCurrentProcessMaps() {
-    return getRemoteProcessMaps(getpid());
-}
-
-std::vector<MemoryMap> getRemoteProcessMaps(QBDI::rword pid) {
-    uint32_t                    icnt = 0;
-    struct STRUCT_HEADER       *mh = NULL;
-    char                       *path = NULL;
-    char                       *name = NULL;
-    uintptr_t                   slide = 0;
-    struct load_command        *lc = NULL;
-    struct STRUCT_SEG          *seg = NULL;
-
-
-    std::vector<MemoryMap> memMaps;
-    std::vector<MemoryMap> modMaps;
-    std::vector<MemoryMap> omaps;
-
-    vm_region_submap_short_info_data_64_t basic_info;
-    vm_address_t addr = 0, next = addr;
-    vm_size_t size = 0;
-    mach_msg_type_number_t count = VM_REGION_SUBMAP_SHORT_INFO_COUNT_64;
-    uint32_t depth = 1;
-    task_t task = 0;
-    kern_return_t kr;
-
-    kr = task_for_pid(mach_task_self(), pid, &task);
-    RequireAction("getRemoteProcessMaps", kr == KERN_SUCCESS, return memMaps);
-
-    // Create a memory map
-    while(1) {
-        MemoryMap m;
-
-        kr = vm_region_recurse_64(task, &next, &size, &depth, (vm_region_recurse_info_t) &basic_info, &count);
-        if (kr != KERN_SUCCESS) {
-            break;
-        }
-
-        if(basic_info.is_submap) {
-            depth++;
-            continue;
-        }
-
-        addr = next;
-        next += size;
-
-        // add a new memory map
-        m.range.start = (rword) addr;
-        m.range.end = (rword) next;
-        m.name = "";
-        m.permission = static_cast<Permission>(basic_info.protection);
-        memMaps.push_back(m);
-    }
-
-    // Create a map of loaded images segments
-    struct dyld_all_image_infos all_image_infos;
-    bool res = getDyldAllImageInfo(task, &all_image_infos);
-    // add +1 in order to include dyld (see getImageInfo)
-    icnt = res ? all_image_infos.infoArrayCount + 1 : 0;
-
-    for (uint32_t i = 0; i < icnt; i++) {
-        struct dyld_image_info* image_info = getImageInfo(task, all_image_infos, i);
-        if (image_info) {
-            mh = getImageHeader(task, image_info);
-            if (mh) {
-                path = getImagePath(task, image_info);
-                if (path) {
-                    slide = getImageSlideWithHeader(image_info, mh);
-
-                    // dirty basename, but thead safe
-                    name = strrchr(path, '/');
-                    if (name++) {
-                        // Scan all segments
-                        for (   lc = (struct load_command *)((uintptr_t)mh + sizeof(struct STRUCT_HEADER));
-                                (uintptr_t)lc < (uintptr_t)mh + (uintptr_t)mh->sizeofcmds;
-                                lc = (struct load_command *)((uintptr_t)lc + (uintptr_t)lc->cmdsize)   ) {
-                            if (lc->cmd == MAGIC_SEG) {
-                                seg = (struct STRUCT_SEG *)lc;
-                                // Skip __ZERO segment
-                                if (!seg->fileoff && !seg->filesize) {
-                                    continue;
-                                }
-
-                                // Create a map entry
-                                MemoryMap m;
-                                m.range.start = seg->vmaddr + slide;
-                                m.range.end = m.range.start + seg->vmsize;
-                                m.name = std::string(name);
-
-                                modMaps.push_back(m);
-                            }
-                        }
-                    }
-                    free(path);
-                }
-                free(mh);
-            }
-            free(image_info);
-        }
-    }
-
-    // Merge our two maps into a consitent view of the memory
-    std::set<rword> inserted;
-    for (const MemoryMap& mem: memMaps) {
-        // create a range set of current memory range
-        RangeSet<rword> rs;
-        rs.add(mem.range);
-
-        // try to map modules to current memory range
-        for (const MemoryMap& mod: modMaps) {
-            if (mem.range.overlaps(mod.range)) {
-                // skip if already inserted (due to previous overlap)
-                if (inserted.count(mod.range.start))
-                    continue;
-                // add new entry in map
-                MemoryMap m;
-                m.range = mod.range;
-                m.permission = mem.permission;
-                // do not add name to the shared __LINKEDIT
-                if (m.permission == PF_READ && !(mod.range == mem.range)) {
-                    m.name = "";
-                } else {
-                    m.name = mod.name;
-                }
-                omaps.push_back(m);
-                // mark range as inserted
-                inserted.insert(m.range.start);
-                // remove module range from memory range
-                rs.remove(mod.range);
-            }
-        }
-        // add unmatched ranges in memory map
-        for (const Range<rword>& r: rs.getRanges()) {
-            MemoryMap m;
-            m.range = r;
-            m.name = "";
-            m.permission = mem.permission;
-            omaps.push_back(m);
-        }
-    }
-    // sort the probably unordered map
-    std::sort(omaps.begin(), omaps.end(),
-            [](const MemoryMap& a, const MemoryMap& b) -> bool {
-                return a.range.start < b.range.start;
-            });
-
-    return omaps;
-}
-
-#elif defined(QBDI_OS_WIN)
-
-#define PROT_ISREAD(PROT)   ((PROT) & 0xEE)
-#define PROT_ISWRITE(PROT)  ((PROT) & 0xCC)
-#define PROT_ISEXEC(PROT)   ((PROT) & 0xF0)
-
-std::vector<MemoryMap> getCurrentProcessMaps() {
-    return getRemoteProcessMaps(GetCurrentProcessId());
-}
-
-std::vector<MemoryMap> getRemoteProcessMaps(QBDI::rword pid) {
-    std::vector<MemoryMap> maps;
-    MEMORY_BASIC_INFORMATION info;
-    HMODULE mod;
-    rword addr = 0;
-    rword next = addr;
-    SIZE_T size = 0;
-    TCHAR path[MAX_PATH];
-
-    HANDLE self = OpenProcess(PROCESS_QUERY_INFORMATION |
-                              PROCESS_VM_OPERATION |
-                              PROCESS_VM_READ,
-                              FALSE,
-                              pid);
-    if (self == NULL) {
-        return maps;
-    }
-
-    while (VirtualQueryEx(self, (LPVOID) next, &info, sizeof(info)) != 0) {
-        // extract page info
-        addr = (rword) info.BaseAddress;
-        size = info.RegionSize;
-        next = addr + size;
-
-        // skip reserved / free pages
-        if (info.State != MEM_COMMIT) {
-            continue;
-        }
-
-        // create new memory map entry
-        MemoryMap m;
-        m.range.start = addr;
-        m.range.end = next;
-        m.permission = QBDI::PF_NONE;
-        m.permission |= PROT_ISREAD(info.Protect) ? QBDI::PF_READ : QBDI::PF_NONE;
-        m.permission |= PROT_ISWRITE(info.Protect) ? QBDI::PF_WRITE : QBDI::PF_NONE;
-        m.permission |= PROT_ISEXEC(info.Protect) ? QBDI::PF_EXEC : QBDI::PF_NONE;
-
-        // try to get current module name
-        // TODO: this is inefficient, but it was easy to implement ():)
-        DWORD ret = 0;
-        if (info.Type == MEM_IMAGE) {
-            ret = GetModuleHandleEx(GET_MODULE_HANDLE_EX_FLAG_FROM_ADDRESS, (LPCTSTR) addr, &mod);
-        }
-        if (ret != 0 && mod != NULL) {
-            ret = GetModuleBaseName(self, mod, path, _countof(path));
-            FreeLibrary(mod);
-        }
-        if (ret != 0) {
-#ifdef UNICODE
-            std::wstring wstr(path);
-            std::wstring_convert<std::codecvt_utf8<wchar_t>> conv;
-            m.name = conv.to_bytes(wstr);
-#else
-            m.name = std::string(path);
-#endif
-        } else {
-            // fallback to empty name
-            m.name = "";
-        }
-        maps.push_back(m);
-    }
-    CloseHandle(self);
-    return maps;
-}
-
-#endif
-
-struct C_MemoryMap** convert_MemoryMap_to_C(std::vector<MemoryMap> map, size_t* size) {
-    struct C_MemoryMap** res = (struct C_MemoryMap**) malloc(map.size() * sizeof(struct C_MemoryMap*));
-    RequireAction("convert_MemoryMap_to_C", res != NULL, abort());    
-
-    memset(res, 0, map.size()* sizeof(struct C_MemoryMap*));
-    int i = 0;
-    
-    for (auto m : map) {
-        res[i] = (struct C_MemoryMap*) malloc(map.size()* sizeof(struct C_MemoryMap));
-        RequireAction("convert_MemoryMap_to_C", res[i] != NULL, abort());
-        res[i]->start = m.range.start;
-        res[i]->end = m.range.end;
-        res[i]->permission = m.permission;
-        res[i]->name = strdup(m.name.c_str());
-        i++;
-    }
-    *size = map.size();
-    return res;
-}
-
-struct C_MemoryMap** qbdi_getRemoteProcessMaps(rword pid, size_t* size) {
-    return convert_MemoryMap_to_C(getRemoteProcessMaps(pid), size);
-}
-
-struct C_MemoryMap** qbdi_getCurrentProcessMaps(size_t* size){
-    return convert_MemoryMap_to_C(getCurrentProcessMaps(), size);
-}
-
-=======
->>>>>>> e46b1554
 std::vector<std::string> getModuleNames() {
     std::vector<std::string> modules;
 
