--- conflicted
+++ resolved
@@ -1,24 +1,11 @@
 language: cpp 
 
 addons:
-<<<<<<< HEAD
-  packages:
-    - g++
-    - ccache
-    - python3.4-dev
-  homebrew:
-    packages:
-      - ccache
-      - python3
-=======
-  apt:
-    sources:
-      - ubuntu-toolchain-r-test
   homebrew:
     packages:
       - ccache
       - g++
->>>>>>> 7ff83b80
+      - python3
 
 _linux_target: &linux_target
   os: linux
