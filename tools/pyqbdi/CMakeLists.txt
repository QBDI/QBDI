--- conflicted
+++ resolved
@@ -1,12 +1,8 @@
 set(SOURCES "pyqbdi.cpp")
 
-<<<<<<< HEAD
-if(HAS_QBDIPRELOAD AND (NOT ${ARCH} STREQUAL "ARM"))
+if(HAS_QBDIPRELOAD AND (NOT (${ARCH} STREQUAL "ARM" OR ${ARCH} STREQUAL "X86")))
     unset(PYTHON_EXECUTABLE CACHE)
     unset(PYTHON_INCLUDE_DIR CACHE)
-=======
-if(HAS_QBDIPRELOAD AND (NOT (${ARCH} STREQUAL "ARM" OR ${ARCH} STREQUAL "X86")))
->>>>>>> 7c06a966
     # Find Python 2.7
     find_package(PythonInterp 2.7 EXACT REQUIRED)
     if(NOT PYTHON_INCLUDE_DIRS)
